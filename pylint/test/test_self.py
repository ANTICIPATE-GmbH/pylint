--- conflicted
+++ resolved
@@ -292,7 +292,6 @@
         self._test_output([package, '--disable=locally-disabled', '-rn'],
                           expected_output=expected)
 
-<<<<<<< HEAD
     def test_reject_empty_indent_strings(self):
         expected = "indent string can't be empty"
         module = join(HERE, 'data', 'clientmodule_test.py')
@@ -343,7 +342,6 @@
             self.assertEqual(message[key], value)
         self.assertTrue(message['message'].startswith("No module named"))
 
-=======
     def test_information_category_disabled_by_default(self):
         expected = 'No config file found, using default configuration'
         path = join(HERE, 'regrtest_data', 'meta.py')
@@ -362,7 +360,6 @@
         expected_output = 'Your code has been rated at -60.00/10'
         module = join(HERE, 'regrtest_data', 'application_crash.py')
         self._test_output([module], expected_output=expected_output) 
->>>>>>> 37701201
 
 
 if __name__ == '__main__':
