name: changelog

on:
  pull_request:
    types: [opened, synchronize, labeled, unlabeled, reopened]

env:
  # Also change CACHE_VERSION in the other workflows
<<<<<<< HEAD
  CACHE_VERSION: 29
  DEFAULT_PYTHON: "3.11-dev"
=======
  CACHE_VERSION: 28
  DEFAULT_PYTHON: "3.10"
>>>>>>> 20af036e

jobs:
  check-changelog:
    if: contains(github.event.pull_request.labels.*.name, 'skip news :mute:') != true
    name: Changelog Entry Check
    runs-on: ubuntu-latest
    timeout-minutes: 10
    steps:
      - name: Check out code from GitHub
        uses: actions/checkout@v3.0.2
        with:
          # `towncrier check` runs `git diff --name-only origin/main...`, which
          # needs a non-shallow clone.
          fetch-depth: 0
      - name: Set up Python ${{ env.DEFAULT_PYTHON }}
        id: python
        uses: actions/setup-python@v4.2.0
        with:
          python-version: ${{ env.DEFAULT_PYTHON }}
      - name: Generate partial Python venv restore key
        id: generate-python-key
        run: >-
          echo "::set-output name=key::base-venv-${{ env.CACHE_VERSION }}-${{
            hashFiles('setup.cfg', 'requirements_test.txt', 'requirements_test_min.txt')
          }}"
      - name: Restore Python virtual environment
        id: cache-venv
        uses: actions/cache@v3.0.10
        with:
          path: venv
          key: >-
            ${{ runner.os }}-${{ steps.python.outputs.python-version }}-${{
            steps.generate-python-key.outputs.key }}
          restore-keys: |
            ${{ runner.os }}-${{ steps.python.outputs.python-version }}-base-venv-${{ env.CACHE_VERSION }}-
      - name: Create Python virtual environment
        if: steps.cache-venv.outputs.cache-hit != 'true'
        run: |
          python -m venv venv
          . venv/bin/activate
          python -m pip install -U pip setuptools wheel
          pip install -U -r requirements_test.txt
          pip install -U -r doc/requirements.txt
      - name: Emit warning if news fragment is missing
        env:
          BASE_BRANCH: ${{ github.base_ref }}
        run: |
          # Fetch the pull request' base branch so towncrier will be able to
          # compare the current branch with the base branch.
          git fetch --no-tags origin +refs/heads/${BASE_BRANCH}:refs/remotes/origin/${BASE_BRANCH}
          . venv/bin/activate
          towncrier check --compare-with origin/${{ github.base_ref }}<|MERGE_RESOLUTION|>--- conflicted
+++ resolved
@@ -6,13 +6,8 @@
 
 env:
   # Also change CACHE_VERSION in the other workflows
-<<<<<<< HEAD
-  CACHE_VERSION: 29
+  CACHE_VERSION: 30
   DEFAULT_PYTHON: "3.11-dev"
-=======
-  CACHE_VERSION: 28
-  DEFAULT_PYTHON: "3.10"
->>>>>>> 20af036e
 
 jobs:
   check-changelog:
