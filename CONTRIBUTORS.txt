--- conflicted
+++ resolved
@@ -404,14 +404,12 @@
 
 * Frost Ming (frostming): contributor
 
-<<<<<<< HEAD
 * Luigi Bertaco Cristofolini (luigibertaco): contributor
-=======
+
 * Eli Fine (eli88fine): Fixed false positive duplicate code warning for lines with symbols only
 
 * Ganden Schaffner: contributor
 
 * Josselin Feist: contributor
 
-* David Cain: contributor
->>>>>>> c433df74
+* David Cain: contributor